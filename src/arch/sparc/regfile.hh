--- conflicted
+++ resolved
@@ -60,11 +60,7 @@
     const int HprStart = 64;
     const int MiscStart = 96;
 
-<<<<<<< HEAD
-=======
     const uint64_t Bit64 = (1ULL << 63);
-
->>>>>>> df4b4f00
     class IntRegFile
     {
       protected:
@@ -627,14 +623,9 @@
             hpstateFields.red = 1;
             hpstateFields.hpriv = 1;
             hpstateFields.tlz = 0; // this is a guess
-<<<<<<< HEAD
-=======
-
             hintp = 0; // no interrupts pending
             hstick_cmprFields.int_dis = 1; // disable timer compare interrupts
             hstick_cmprFields.tick_cmpr = 0; // Reset to 0 for pretty printing
-
->>>>>>> df4b4f00
 #else
 /*	    //This sets up the initial state of the processor for usermode processes
             pstateFields.priv = 0; //Process runs in user mode
