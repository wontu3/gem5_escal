/*
 * Copyright (c) 2003-2005 The Regents of The University of Michigan
 * Copyright (c) 2007 MIPS Technologies, Inc.
 * All rights reserved.
 *
 * Redistribution and use in source and binary forms, with or without
 * modification, are permitted provided that the following conditions are
 * met: redistributions of source code must retain the above copyright
 * notice, this list of conditions and the following disclaimer;
 * redistributions in binary form must reproduce the above copyright
 * notice, this list of conditions and the following disclaimer in the
 * documentation and/or other materials provided with the distribution;
 * neither the name of the copyright holders nor the names of its
 * contributors may be used to endorse or promote products derived from
 * this software without specific prior written permission.
 *
 * THIS SOFTWARE IS PROVIDED BY THE COPYRIGHT HOLDERS AND CONTRIBUTORS
 * "AS IS" AND ANY EXPRESS OR IMPLIED WARRANTIES, INCLUDING, BUT NOT
 * LIMITED TO, THE IMPLIED WARRANTIES OF MERCHANTABILITY AND FITNESS FOR
 * A PARTICULAR PURPOSE ARE DISCLAIMED. IN NO EVENT SHALL THE COPYRIGHT
 * OWNER OR CONTRIBUTORS BE LIABLE FOR ANY DIRECT, INDIRECT, INCIDENTAL,
 * SPECIAL, EXEMPLARY, OR CONSEQUENTIAL DAMAGES (INCLUDING, BUT NOT
 * LIMITED TO, PROCUREMENT OF SUBSTITUTE GOODS OR SERVICES; LOSS OF USE,
 * DATA, OR PROFITS; OR BUSINESS INTERRUPTION) HOWEVER CAUSED AND ON ANY
 * THEORY OF LIABILITY, WHETHER IN CONTRACT, STRICT LIABILITY, OR TORT
 * (INCLUDING NEGLIGENCE OR OTHERWISE) ARISING IN ANY WAY OUT OF THE USE
 * OF THIS SOFTWARE, EVEN IF ADVISED OF THE POSSIBILITY OF SUCH DAMAGE.
 *
 * Authors: Nathan Binkert
 *          Steve Reinhardt
 *          Korey Sewell
 */

#ifndef __ARCH_MIPS_UTILITY_HH__
#define __ARCH_MIPS_UTILITY_HH__

#include "arch/mips/types.hh"
#include "base/misc.hh"
#include "config/full_system.hh"
#include "cpu/thread_context.hh"
//XXX This is needed for size_t. We should use something other than size_t
//#include "kern/linux/linux.hh"
#include "sim/host.hh"

class ThreadContext;

namespace MipsISA {

    //Floating Point Utility Functions
    uint64_t fpConvert(ConvertType cvt_type, double fp_val);
    double roundFP(double val, int digits);
    double truncFP(double val);

    bool getCondCode(uint32_t fcsr, int cc);
    uint32_t genCCVector(uint32_t fcsr, int num, uint32_t cc_val);
    uint32_t genInvalidVector(uint32_t fcsr);

    bool isNan(void *val_ptr, int size);
    bool isQnan(void *val_ptr, int size);
    bool isSnan(void *val_ptr, int size);

    /**
     * Function to insure ISA semantics about 0 registers.
     * @param tc The thread context.
     */
    template <class TC>
    void zeroRegisters(TC *tc);

    void copyRegs(ThreadContext *src, ThreadContext *dest);

    // Instruction address compression hooks
    static inline Addr realPCToFetchPC(const Addr &addr) {
        return addr;
    }

    static inline Addr fetchPCToRealPC(const Addr &addr) {
        return addr;
    }

    // the size of "fetched" instructions (not necessarily the size
    // of real instructions for PISA)
    static inline size_t fetchInstSize() {
        return sizeof(MachInst);
    }

    static inline MachInst makeRegisterCopy(int dest, int src) {
        panic("makeRegisterCopy not implemented");
        return 0;
    }
<<<<<<< HEAD

    static inline ExtMachInst
    makeExtMI(MachInst inst, ThreadContext * xc) {
#if FULL_SYSTEM
        ExtMachInst ext_inst = inst;
        if (xc->readPC() && 0x1)
            return ext_inst|=(static_cast<ExtMachInst>(xc->readPC() & 0x1) << 32);
        else
            return ext_inst;
#else
        return ExtMachInst(inst);
#endif
    }

    inline void startupCPU(ThreadContext *tc, int cpuId)
    {
        tc->activate(0);
    }
=======
>>>>>>> a2b56088
};


#endif<|MERGE_RESOLUTION|>--- conflicted
+++ resolved
@@ -87,27 +87,11 @@
         panic("makeRegisterCopy not implemented");
         return 0;
     }
-<<<<<<< HEAD
-
-    static inline ExtMachInst
-    makeExtMI(MachInst inst, ThreadContext * xc) {
-#if FULL_SYSTEM
-        ExtMachInst ext_inst = inst;
-        if (xc->readPC() && 0x1)
-            return ext_inst|=(static_cast<ExtMachInst>(xc->readPC() & 0x1) << 32);
-        else
-            return ext_inst;
-#else
-        return ExtMachInst(inst);
-#endif
-    }
 
     inline void startupCPU(ThreadContext *tc, int cpuId)
     {
         tc->activate(0);
     }
-=======
->>>>>>> a2b56088
 };
 
 
