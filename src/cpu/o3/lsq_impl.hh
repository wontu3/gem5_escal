--- conflicted
+++ resolved
@@ -52,89 +52,6 @@
 
 using namespace std;
 
-<<<<<<< HEAD
-template<class Impl>
-void
-LSQ<Impl>::DcachePort::setPeer(Port *port)
-{
-    Port::setPeer(port);
-
-    // Update the ThreadContext's memory ports (Functional/Virtual
-    // Ports)
-    lsq->updateMemPorts();
-}
-
-template <class Impl>
-Tick
-LSQ<Impl>::DcachePort::recvAtomic(PacketPtr pkt)
-{
-    panic("O3CPU model does not work with atomic mode!");
-    return curTick();
-}
-
-template <class Impl>
-void
-LSQ<Impl>::DcachePort::recvFunctional(PacketPtr pkt)
-{
-    DPRINTF(LSQ, "LSQ doesn't update things on a recvFunctional.\n");
-}
-
-template <class Impl>
-void
-LSQ<Impl>::DcachePort::recvStatusChange(Status status)
-{
-    if (status == RangeChange) {
-        if (!snoopRangeSent) {
-            snoopRangeSent = true;
-            sendStatusChange(Port::RangeChange);
-        }
-        return;
-    }
-    panic("O3CPU doesn't expect recvStatusChange callback!");
-}
-
-template <class Impl>
-bool
-LSQ<Impl>::DcachePort::recvTiming(PacketPtr pkt)
-{
-    if (pkt->isError())
-        DPRINTF(LSQ, "Got error packet back for address: %#X\n", pkt->getAddr());
-    if (pkt->isResponse()) {
-        lsq->thread[pkt->req->threadId()].completeDataAccess(pkt);
-    } else {
-        DPRINTF(LSQ, "received pkt for addr:%#x %s\n", pkt->getAddr(),
-                pkt->cmdString());
-
-        // must be a snoop
-        if (pkt->isInvalidate()) {
-            DPRINTF(LSQ, "received invalidation for addr:%#x\n", pkt->getAddr());
-            for (ThreadID tid = 0; tid < lsq->numThreads; tid++) {
-                lsq->thread[tid].checkSnoop(pkt);
-            }
-        }
-        // to provide stronger consistency model
-    }
-    return true;
-}
-
-template <class Impl>
-void
-LSQ<Impl>::DcachePort::recvRetry()
-{
-    if (lsq->retryTid == -1)
-    {
-        //Squashed, so drop it
-        return;
-    }
-    int curr_retry_tid = lsq->retryTid;
-    // Speculatively clear the retry Tid.  This will get set again if
-    // the LSQUnit was unable to complete its access.
-    lsq->retryTid = -1;
-    lsq->thread[curr_retry_tid].recvRetry();
-}
-
-=======
->>>>>>> 4acca8a0
 template <class Impl>
 LSQ<Impl>::LSQ(O3CPU *cpu_ptr, IEW *iew_ptr, DerivO3CPUParams *params)
     : cpu(cpu_ptr), iewStage(iew_ptr),
